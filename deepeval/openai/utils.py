--- conflicted
+++ resolved
@@ -1,14 +1,9 @@
 import json
-<<<<<<< HEAD
-from typing import Any, List, Optional
-=======
-import uuid
+
 from typing import Any, Dict, List, Optional, Iterable
-
 from openai.types.chat.chat_completion_message_param import (
     ChatCompletionMessageParam,
 )
->>>>>>> d597a976
 
 from deepeval.utils import shorten, len_long
 

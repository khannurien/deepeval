--- conflicted
+++ resolved
@@ -16,11 +16,7 @@
 
 
 def validate_root_nodes(
-<<<<<<< HEAD
-    root_nodes: Union[List[BaseNode], List[ConversationalBaseNode]]
-=======
     root_nodes: Union[List[BaseNode], List[ConversationalBaseNode]],
->>>>>>> 8fd7438c
 ):
     # see if all root nodes are of the same type, more verbose error message, actualy we should say we cannot mix multi and single turn nodes
     if not all(isinstance(node, type(root_nodes[0])) for node in root_nodes):

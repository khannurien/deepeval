[tool.poetry]
name = "deepeval"
version = "0.21.78"
description = "The Evaluation Framework for LLMs"
authors = ["Jeffrey Ip <jeffreyip@confident-ai.com>"]
license = "Apache-2.0"
readme = "README.md"
repository = "https://github.com/confident-ai/deepeval"
documentation = "https://docs.confident-ai.com"

[tool.poetry.scripts]
deepeval = 'deepeval.cli.main:app'

[tool.poetry.plugins."pytest11"]
plugins = "deepeval.plugins.plugin"

[tool.poetry.dependencies]
python = ">=3.9,<3.12"
requests = "^2.31.0"
tqdm = "^4.66.1"
pytest = "^7.4.3"
pytest-xdist = "*"
pytest-repeat = "*"
pytest-rerunfailures = "^12.0"
pytest-asyncio = "^0.21.1"
tabulate = "^0.9.0"
sentry-sdk = "^1.33.1"
rich = "^13.6.0"
ragas = "*"
coverage = "*"
black = "*"
portalocker = "*"
openai = "*"
langchain = "*"
langchain-core = "*"
langchain_openai = "*"
protobuf = "*"
typer = "*"
setuptools = "*"
wheel = "*"
aiohttp = "*"
llama-index = "*"
llama-index-llms-langchain = "*"
docx2txt = "^0.8"
importlib-metadata = ">=6.0.2"
tenacity = "^8.4.1"
<<<<<<< HEAD
opentelemetry-api = "^1.24.0"  
opentelemetry-sdk = "^1.24.0" 
opentelemetry-exporter-otlp-proto-grpc = "^1.24.0" 
grpcio = "^1.63.0"
=======
opentelemetry-api = "1.24.0"  
opentelemetry-sdk = "1.24.0" 
opentelemetry-exporter-otlp-proto-grpc = "1.24.0" 
grpcio = "1.63.0"
instructor = "*"
>>>>>>> 0f8fcf85

[tool.black]
line-length = 80

[build-system]
requires = ["poetry-core"]
build-backend = "poetry.core.masonry.api"

[tool.pytest.ini_options]
addopts = "-m 'not skip_test'"
markers = [
    "skip_test: skip the test",
]<|MERGE_RESOLUTION|>--- conflicted
+++ resolved
@@ -44,18 +44,11 @@
 docx2txt = "^0.8"
 importlib-metadata = ">=6.0.2"
 tenacity = "^8.4.1"
-<<<<<<< HEAD
 opentelemetry-api = "^1.24.0"  
 opentelemetry-sdk = "^1.24.0" 
 opentelemetry-exporter-otlp-proto-grpc = "^1.24.0" 
 grpcio = "^1.63.0"
-=======
-opentelemetry-api = "1.24.0"  
-opentelemetry-sdk = "1.24.0" 
-opentelemetry-exporter-otlp-proto-grpc = "1.24.0" 
-grpcio = "1.63.0"
 instructor = "*"
->>>>>>> 0f8fcf85
 
 [tool.black]
 line-length = 80

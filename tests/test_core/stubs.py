--- conflicted
+++ resolved
@@ -342,7 +342,6 @@
         self.uuid = "trace-uuid"
 
 
-<<<<<<< HEAD
 ################
 # Optimization #
 ################
@@ -583,7 +582,6 @@
     async def a_minibatch_score(self, prompt_configuration, minibatch):
         self.a_score_calls.append((prompt_configuration, list(minibatch)))
         return self.minibatch_score(prompt_configuration, minibatch)
-=======
 ##################
 # File I/O stubs #
 ##################
@@ -632,5 +630,4 @@
         return self.file
 
     def __exit__(self, exc_type, exc, tb):
-        self.file.close()
->>>>>>> 1797fd65
+        self.file.close()